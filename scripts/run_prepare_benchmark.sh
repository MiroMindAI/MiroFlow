#!/bin/bash
echo "Please grant access to these datasets:"
echo "- https://huggingface.co/datasets/gaia-benchmark/GAIA"
echo "- https://huggingface.co/datasets/cais/hle"
echo

read -p "Have you granted access? [Y/n]: " answer
answer=${answer:-Y}
if [[ ! $answer =~ ^[Yy] ]]; then
    echo "Please grant access to the datasets first"
    exit 1
fi
echo "Access confirmed"

# Comment out any unwanted datasets by adding # at the start of the line
uv run main.py prepare-benchmark get gaia-val
uv run main.py prepare-benchmark get gaia-val-text-only
uv run main.py prepare-benchmark get frames-test
uv run main.py prepare-benchmark get webwalkerqa
uv run main.py prepare-benchmark get browsecomp-test
uv run main.py prepare-benchmark get browsecomp-zh-test
uv run main.py prepare-benchmark get hle
<<<<<<< HEAD
uv run main.py prepare-benchmark get xbench-ds
=======
uv run main.py prepare-benchmark get xbench-ds
uv run main.py prepare-benchmark get futurex
>>>>>>> d041bbcd
<|MERGE_RESOLUTION|>--- conflicted
+++ resolved
@@ -20,9 +20,5 @@
 uv run main.py prepare-benchmark get browsecomp-test
 uv run main.py prepare-benchmark get browsecomp-zh-test
 uv run main.py prepare-benchmark get hle
-<<<<<<< HEAD
 uv run main.py prepare-benchmark get xbench-ds
-=======
-uv run main.py prepare-benchmark get xbench-ds
-uv run main.py prepare-benchmark get futurex
->>>>>>> d041bbcd
+uv run main.py prepare-benchmark get futurex
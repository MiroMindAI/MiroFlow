# Vision Tools (`vision_mcp_server.py`)

The Vision MCP Server enables OCR + Visual Question Answering (VQA) over images and multimodal understanding of YouTube videos, with pluggable backends (Anthropic, OpenAI, Google Gemini).
<<<<<<< HEAD

---

## Environment Variables
!!! warning "Where to Modify"
    The `vision_mcp_server.py` reads environment variables that are passed through the `tool-image-video.yaml` configuration file, not directly from `.env` file.
- Vision Backend Control:
    - `ENABLE_CLAUDE_VISION`: `"true"` to allow Anthropic Vision backend.
    - `ENABLE_OPENAI_VISION`: `"true"` to allow OpenAI Vision backend.
- Anthropic Configuration:
    - `ANTHROPIC_API_KEY`
    -  `ANTHROPIC_BASE_URL` : default = `https://api.anthropic.com`
    -  `ANTHROPIC_MODEL_NAME` : default = `claude-3-7-sonnet-20250219`
- OpenAI Configuration:
    - `OPENAI_API_KEY`
    -  `OPENAI_BASE_URL` : default = `https://api.openai.com/v1`
    -  `OPENAI_MODEL_NAME` : default = `gpt-4o`
- Gemini Configuration:
    - `GEMINI_API_KEY`
    -  `GEMINI_MODEL_NAME` : default = `gemini-2.5-pro`
=======
>>>>>>> 7b8771b7

!!! info "Available Functions"
    This MCP server provides the following functions that agents can call:
    
    - **Visual Question Answering**: OCR and VQA analysis of images with dual-pass processing
    - **YouTube Video Analysis**: Audio and visual analysis of public YouTube videos
    - **Multi-Backend Support**: Configurable vision backends (Anthropic, OpenAI, Gemini)

---

<<<<<<< HEAD
## `visual_question_answering(image_path_or_url: str, question: str)`
Ask questions about an image. Runs **two passes**:

1. **OCR pass** using the selected vision backend with a meticulous extraction prompt.

2. **VQA pass** that analyzes the image and cross-checks against OCR text.

**Parameters**

- `image_path_or_url`: Local path (accessible to server) or web URL. HTTP URLs are auto-upgraded/validated to HTTPS for some backends.
- `question`: The user’s question about the image.

**Returns**
=======
## Environment Variables

!!! warning "Configuration Location"
    The `vision_mcp_server.py` reads environment variables that are passed through the `tool-image-video.yaml` configuration file, not directly from `.env` file.

**Vision Backend Control:**

- `ENABLE_CLAUDE_VISION`: `"true"` to allow Anthropic Vision backend
- `ENABLE_OPENAI_VISION`: `"true"` to allow OpenAI Vision backend

**Anthropic Configuration:**

- `ANTHROPIC_API_KEY`: Required API key for Anthropic services
- `ANTHROPIC_BASE_URL`: Default = `https://api.anthropic.com`
- `ANTHROPIC_MODEL_NAME`: Default = `claude-3-7-sonnet-20250219`

**OpenAI Configuration:**

- `OPENAI_API_KEY`: Required API key for OpenAI services
- `OPENAI_BASE_URL`: Default = `https://api.openai.com/v1`
- `OPENAI_MODEL_NAME`: Default = `gpt-4o`

**Gemini Configuration:**

- `GEMINI_API_KEY`: Required API key for Google Gemini services
- `GEMINI_MODEL_NAME`: Default = `gemini-2.5-pro`

---

## Function Reference

The following functions are provided by the `vision_mcp_server.py` MCP tool and can be called by agents:

### `visual_question_answering(image_path_or_url: str, question: str)`

Ask questions about an image using a dual-pass analysis approach for comprehensive understanding.

!!! tip "Two-Pass Analysis"
    This function runs **two passes**:
    
    1. **OCR pass** using the selected vision backend with a meticulous extraction prompt
    2. **VQA pass** that analyzes the image and cross-checks against OCR text

**Parameters:**

- `image_path_or_url`: Local path (accessible to server) or web URL. HTTP URLs are auto-upgraded/validated to HTTPS for some backends
- `question`: The user's question about the image

**Returns:**
>>>>>>> 7b8771b7

- `str`: Concatenated text with:
    - `OCR results: ...`
    - `VQA result: ...`

<<<<<<< HEAD
**Features**

- Automatic MIME detection, reads magic bytes, falls back to extension, final default is `image/jpeg`.

---

## `visual_audio_youtube_analyzing(url: str, question: str = "", provide_transcribe: bool = False)`
Analyze **public YouTube videos** (audio + visual). Supports watch pages, Shorts, and Live VODs.

- Accepted URL patterns: `youtube.com/watch`, `youtube.com/shorts`, `youtube.com/live`.

**Parameters**

- `url`: YouTube video URL (publicly accessible).
- `question` (optional): A specific question about the video. You can scope by time using `MM:SS` or `MM:SS-MM:SS` (e.g., `01:45`, `03:20-03:45`).
- `provide_transcribe` (optional, default `False`): If `True`, returns a **timestamped transcription** including salient events and brief visual descriptions.

**Returns**

- `str`: transcription of the video (if asked) and answer to the question.

**Features**

- **Gemini-powered** video analysis (requires `GEMINI_API_KEY`).
- Dual mode: full transcript, targeted Q&A, or both.

---

**Last Updated:** Sep 2025  
**Doc Contributor:** Team @ MiroMind AI
=======
**Features:**

- Automatic MIME detection, reads magic bytes, falls back to extension, final default is `image/jpeg`
- Multi-backend support for different vision models
- Cross-validation between OCR and VQA results

---

### `visual_audio_youtube_analyzing(url: str, question: str = "", provide_transcribe: bool = False)`

Analyze **public YouTube videos** (audio + visual). Supports watch pages, Shorts, and Live VODs.

!!! note "Supported URL Patterns"
    Accepted URL patterns: `youtube.com/watch`, `youtube.com/shorts`, `youtube.com/live`

**Parameters:**

- `url`: YouTube video URL (publicly accessible)
- `question` (optional): A specific question about the video. You can scope by time using `MM:SS` or `MM:SS-MM:SS` (e.g., `01:45`, `03:20-03:45`)
- `provide_transcribe` (optional, default `False`): If `True`, returns a **timestamped transcription** including salient events and brief visual descriptions

**Returns:**

- `str`: Transcription of the video (if requested) and answer to the question

**Features:**

- **Gemini-powered** video analysis (requires `GEMINI_API_KEY`)
- Dual mode: full transcript, targeted Q&A, or both
- Time-scoped question answering for specific video segments
- Support for multiple YouTube video formats

---

!!! info "Documentation Info"
    **Last Updated:** September 2025 · **Doc Contributor:** Team @ MiroMind AI
>>>>>>> 7b8771b7
<|MERGE_RESOLUTION|>--- conflicted
+++ resolved
@@ -1,29 +1,6 @@
 # Vision Tools (`vision_mcp_server.py`)
 
 The Vision MCP Server enables OCR + Visual Question Answering (VQA) over images and multimodal understanding of YouTube videos, with pluggable backends (Anthropic, OpenAI, Google Gemini).
-<<<<<<< HEAD
-
----
-
-## Environment Variables
-!!! warning "Where to Modify"
-    The `vision_mcp_server.py` reads environment variables that are passed through the `tool-image-video.yaml` configuration file, not directly from `.env` file.
-- Vision Backend Control:
-    - `ENABLE_CLAUDE_VISION`: `"true"` to allow Anthropic Vision backend.
-    - `ENABLE_OPENAI_VISION`: `"true"` to allow OpenAI Vision backend.
-- Anthropic Configuration:
-    - `ANTHROPIC_API_KEY`
-    -  `ANTHROPIC_BASE_URL` : default = `https://api.anthropic.com`
-    -  `ANTHROPIC_MODEL_NAME` : default = `claude-3-7-sonnet-20250219`
-- OpenAI Configuration:
-    - `OPENAI_API_KEY`
-    -  `OPENAI_BASE_URL` : default = `https://api.openai.com/v1`
-    -  `OPENAI_MODEL_NAME` : default = `gpt-4o`
-- Gemini Configuration:
-    - `GEMINI_API_KEY`
-    -  `GEMINI_MODEL_NAME` : default = `gemini-2.5-pro`
-=======
->>>>>>> 7b8771b7
 
 !!! info "Available Functions"
     This MCP server provides the following functions that agents can call:
@@ -34,21 +11,6 @@
 
 ---
 
-<<<<<<< HEAD
-## `visual_question_answering(image_path_or_url: str, question: str)`
-Ask questions about an image. Runs **two passes**:
-
-1. **OCR pass** using the selected vision backend with a meticulous extraction prompt.
-
-2. **VQA pass** that analyzes the image and cross-checks against OCR text.
-
-**Parameters**
-
-- `image_path_or_url`: Local path (accessible to server) or web URL. HTTP URLs are auto-upgraded/validated to HTTPS for some backends.
-- `question`: The user’s question about the image.
-
-**Returns**
-=======
 ## Environment Variables
 
 !!! warning "Configuration Location"
@@ -98,44 +60,11 @@
 - `question`: The user's question about the image
 
 **Returns:**
->>>>>>> 7b8771b7
 
 - `str`: Concatenated text with:
     - `OCR results: ...`
     - `VQA result: ...`
 
-<<<<<<< HEAD
-**Features**
-
-- Automatic MIME detection, reads magic bytes, falls back to extension, final default is `image/jpeg`.
-
----
-
-## `visual_audio_youtube_analyzing(url: str, question: str = "", provide_transcribe: bool = False)`
-Analyze **public YouTube videos** (audio + visual). Supports watch pages, Shorts, and Live VODs.
-
-- Accepted URL patterns: `youtube.com/watch`, `youtube.com/shorts`, `youtube.com/live`.
-
-**Parameters**
-
-- `url`: YouTube video URL (publicly accessible).
-- `question` (optional): A specific question about the video. You can scope by time using `MM:SS` or `MM:SS-MM:SS` (e.g., `01:45`, `03:20-03:45`).
-- `provide_transcribe` (optional, default `False`): If `True`, returns a **timestamped transcription** including salient events and brief visual descriptions.
-
-**Returns**
-
-- `str`: transcription of the video (if asked) and answer to the question.
-
-**Features**
-
-- **Gemini-powered** video analysis (requires `GEMINI_API_KEY`).
-- Dual mode: full transcript, targeted Q&A, or both.
-
----
-
-**Last Updated:** Sep 2025  
-**Doc Contributor:** Team @ MiroMind AI
-=======
 **Features:**
 
 - Automatic MIME detection, reads magic bytes, falls back to extension, final default is `image/jpeg`
@@ -171,5 +100,4 @@
 ---
 
 !!! info "Documentation Info"
-    **Last Updated:** September 2025 · **Doc Contributor:** Team @ MiroMind AI
->>>>>>> 7b8771b7
+    **Last Updated:** September 2025 · **Doc Contributor:** Team @ MiroMind AI
# Reasoning Tools (`reasoning_mcp_server.py`)

The Reasoning MCP Server provides a **pure text-based reasoning engine**. It supports logical analysis, problem solving, and planning, using LLM backends (OpenAI or Anthropic) with retry and exponential backoff for robustness.

<<<<<<< HEAD
## Environment Variables
!!! warning "Where to Modify"
    The `reasoning_mcp_server.py` reads environment variables that are passed through the `tool-reasoning.yaml` configuration file, not directly from `.env` file.
- OpenAI Configuration:
    - `OPENAI_API_KEY`
    - `OPENAI_BASE_URL` : default = `https://api.openai.com/v1`
    - `OPENAI_MODEL_NAME` : default = `o3`

- Anthropic Configuration:
    - `ANTHROPIC_API_KEY`
    - `ANTHROPIC_BASE_URL` : default = `https://api.anthropic.com`
    - `ANTHROPIC_MODEL_NAME` : default = `claude-3-7-sonnet-20250219`

---

## `reasoning(question: str)`
Perform step-by-step reasoning, analysis, and planning over a **text-only input**. This tool is specialized for **complex thinking tasks**.

**Parameters**

- `question`:  A detailed, complex question or problem statement that includes all necessary information. The tool will not fetch external data or context.

**Returns**

- `str`: A structured, step-by-step reasoned answer.

**Features**

- Runs on OpenAI or Anthropic models, depending on available API keys.
- Exponential backoff retry logic (up to 5 attempts).
- For Anthropic, uses **Thinking mode** with token budget (21k max, 19k thinking).
- Ensures non-empty responses with fallback error reporting.

---

**Last Updated:** Sep 2025  
**Doc Contributor:** Team @ MiroMind AI
=======
!!! info "Available Functions"
    This MCP server provides the following functions that agents can call:
    
    - **Pure Text Reasoning**: Logical analysis and problem solving using advanced LLM backends
    - **Step-by-Step Analysis**: Structured reasoning with detailed explanations
    - **Multi-Backend Support**: OpenAI or Anthropic models with automatic fallback

---

## Environment Variables

!!! warning "Configuration Location"
    The `reasoning_mcp_server.py` reads environment variables that are passed through the `tool-reasoning.yaml` configuration file, not directly from `.env` file.

**OpenAI Configuration:**

- `OPENAI_API_KEY`: Required API key for OpenAI services
- `OPENAI_BASE_URL`: Default = `https://api.openai.com/v1`
- `OPENAI_MODEL_NAME`: Default = `o3`

**Anthropic Configuration:**

- `ANTHROPIC_API_KEY`: Required API key for Anthropic services
- `ANTHROPIC_BASE_URL`: Default = `https://api.anthropic.com`
- `ANTHROPIC_MODEL_NAME`: Default = `claude-3-7-sonnet-20250219`

---

## Function Reference

The following function is provided by the `reasoning_mcp_server.py` MCP tool and can be called by agents:

### `reasoning(question: str)`

Perform step-by-step reasoning, analysis, and planning over a **text-only input**. This tool is specialized for **complex thinking tasks**.

!!! note "Text-Only Processing"
    This tool processes only the provided text input and will not fetch external data or context. Ensure all necessary information is included in the question.

**Parameters:**

- `question`: A detailed, complex question or problem statement that includes all necessary information

**Returns:**

- `str`: A structured, step-by-step reasoned answer

**Features:**

- Runs on OpenAI or Anthropic models, depending on available API keys
- Exponential backoff retry logic (up to 5 attempts)
- For Anthropic, uses **Thinking mode** with token budget (21k max, 19k thinking)
- Ensures non-empty responses with fallback error reporting
- Automatic backend selection based on available API keys

---

!!! info "Documentation Info"
    **Last Updated:** September 2025 · **Doc Contributor:** Team @ MiroMind AI
>>>>>>> 7b8771b7
<|MERGE_RESOLUTION|>--- conflicted
+++ resolved
@@ -2,45 +2,6 @@
 
 The Reasoning MCP Server provides a **pure text-based reasoning engine**. It supports logical analysis, problem solving, and planning, using LLM backends (OpenAI or Anthropic) with retry and exponential backoff for robustness.
 
-<<<<<<< HEAD
-## Environment Variables
-!!! warning "Where to Modify"
-    The `reasoning_mcp_server.py` reads environment variables that are passed through the `tool-reasoning.yaml` configuration file, not directly from `.env` file.
-- OpenAI Configuration:
-    - `OPENAI_API_KEY`
-    - `OPENAI_BASE_URL` : default = `https://api.openai.com/v1`
-    - `OPENAI_MODEL_NAME` : default = `o3`
-
-- Anthropic Configuration:
-    - `ANTHROPIC_API_KEY`
-    - `ANTHROPIC_BASE_URL` : default = `https://api.anthropic.com`
-    - `ANTHROPIC_MODEL_NAME` : default = `claude-3-7-sonnet-20250219`
-
----
-
-## `reasoning(question: str)`
-Perform step-by-step reasoning, analysis, and planning over a **text-only input**. This tool is specialized for **complex thinking tasks**.
-
-**Parameters**
-
-- `question`:  A detailed, complex question or problem statement that includes all necessary information. The tool will not fetch external data or context.
-
-**Returns**
-
-- `str`: A structured, step-by-step reasoned answer.
-
-**Features**
-
-- Runs on OpenAI or Anthropic models, depending on available API keys.
-- Exponential backoff retry logic (up to 5 attempts).
-- For Anthropic, uses **Thinking mode** with token budget (21k max, 19k thinking).
-- Ensures non-empty responses with fallback error reporting.
-
----
-
-**Last Updated:** Sep 2025  
-**Doc Contributor:** Team @ MiroMind AI
-=======
 !!! info "Available Functions"
     This MCP server provides the following functions that agents can call:
     
@@ -99,5 +60,4 @@
 ---
 
 !!! info "Documentation Info"
-    **Last Updated:** September 2025 · **Doc Contributor:** Team @ MiroMind AI
->>>>>>> 7b8771b7
+    **Last Updated:** September 2025 · **Doc Contributor:** Team @ MiroMind AI
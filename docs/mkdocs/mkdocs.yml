--- conflicted
+++ resolved
@@ -53,10 +53,8 @@
       - GAIA-Validation-Text-Only: gaia_validation_text_only.md
       - GAIA-Test: gaia_test.md
       - FutureX: futurex.md
-<<<<<<< HEAD
-=======
+      - FutureX: futurex.md
     - Download Datasets: download_datasets.md
->>>>>>> 244c6e1c
     - Add New Benchmarks: contribute_benchmarks.md
 
   - Tools: 

--- conflicted
+++ resolved
@@ -18,10 +18,7 @@
 from utils.prepare_benchmark.gen_hle import gen_hle_test
 from utils.prepare_benchmark.gen_webwalkerqa import gen_webwalkerqa
 from utils.prepare_benchmark.gen_xbench_ds import gen_xbench_ds
-<<<<<<< HEAD
-=======
 from utils.prepare_benchmark.gen_futurex import gen_futurex
->>>>>>> d041bbcd
 
 
 @dataclasses.dataclass
@@ -35,10 +32,7 @@
         "browsecomp-zh-test",
         "hle",
         "xbench-ds",
-<<<<<<< HEAD
-=======
         "futurex",
->>>>>>> d041bbcd
     )
     meta_filename = "standardized_data.jsonl"
     data_dir: pathlib.Path
@@ -117,8 +111,6 @@
                     yield x
 
             return gen
-<<<<<<< HEAD
-=======
         case "futurex":
 
             def gen():
@@ -126,7 +118,6 @@
                     yield x
 
             return gen
->>>>>>> d041bbcd
         case _:
             raise ValueError("not supported")
 
